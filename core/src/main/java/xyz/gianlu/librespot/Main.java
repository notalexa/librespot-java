package xyz.gianlu.librespot;

import xyz.gianlu.librespot.core.AuthConfiguration;
import xyz.gianlu.librespot.core.Session;
import xyz.gianlu.librespot.core.ZeroconfServer;
import xyz.gianlu.librespot.mercury.MercuryClient;

import java.io.IOException;
import java.security.GeneralSecurityException;

/**
 * @author Gianlu
 */
public class Main {

<<<<<<< HEAD
    public static void main(String[] args) throws IOException, GeneralSecurityException, Session.SpotifyAuthenticationException, MercuryClient.MercuryException {
        AbsConfiguration conf = new FileConfiguration(new File("conf.properties"), args);
=======
    public static void main(String[] args) throws IOException, GeneralSecurityException, Session.SpotifyAuthenticationException, SpotifyIrc.IrcException {
        AbsConfiguration conf = new FileConfiguration(args);
>>>>>>> 54ed0990
        if (conf.authStrategy() == AuthConfiguration.Strategy.ZEROCONF) {
            ZeroconfServer.create(conf);
        } else {
            new Session.Builder(conf).create();
        }
    }
}<|MERGE_RESOLUTION|>--- conflicted
+++ resolved
@@ -13,13 +13,8 @@
  */
 public class Main {
 
-<<<<<<< HEAD
-    public static void main(String[] args) throws IOException, GeneralSecurityException, Session.SpotifyAuthenticationException, MercuryClient.MercuryException {
-        AbsConfiguration conf = new FileConfiguration(new File("conf.properties"), args);
-=======
-    public static void main(String[] args) throws IOException, GeneralSecurityException, Session.SpotifyAuthenticationException, SpotifyIrc.IrcException {
+    public static void main(String[] args) throws IOException, GeneralSecurityException, Session.SpotifyAuthenticationException,  MercuryClient.MercuryException {
         AbsConfiguration conf = new FileConfiguration(args);
->>>>>>> 54ed0990
         if (conf.authStrategy() == AuthConfiguration.Strategy.ZEROCONF) {
             ZeroconfServer.create(conf);
         } else {
